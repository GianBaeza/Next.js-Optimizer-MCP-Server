<<<<<<< HEAD
# 🚀 GitHub Next.js Optimizer MCP Server

Servidor **MCP** que analiza repositorios de **GitHub** y proporciona recomendaciones de **optimización para proyectos Next.js y React**.

---

## 📦 Instalación

### Opción A: � Instalación con Docker (Recomendado)

La forma más rápida y sencilla de empezar:

#### 1️⃣ Clonar el repositorio

```bash
git clone https://github.com/GianBaeza/Next.js-Optimizer-MCP-Server.git
cd Next.js-Optimizer-MCP-Server
```

#### 2️⃣ Crear token de GitHub

Ve a: [https://github.com/settings/tokens](https://github.com/settings/tokens)

Crea un token con permisos:

-   ✅ `repo`
-   ✅ `public_repo`
-   ✅ `read:org` (opcional)

#### 3️⃣ Configurar variables de entorno

```bash
# Copiar archivo de ejemplo
cp .env.example .env

# Editar .env y agregar tu token
# GITHUB_TOKEN=tu_token_github_aqui
```

#### 4️⃣ Construir y ejecutar con Docker

```bash
# Construir la imagen
docker build -t github-nextjs-optimizer-mcp .

# O usar docker-compose (recomendado)
docker-compose up -d
```

#### 5️⃣ Verificar que funciona

```bash
docker logs mcp-nextjs-optimizer
# Deberías ver: "🚀 GitHub Next.js Optimizer MCP Server iniciado"
```

#### 6️⃣ Configurar Claude Desktop con Docker

Editar el archivo de configuración de Claude Desktop:

**Windows:** `%APPDATA%\Claude\claude_desktop_config.json`
**macOS:** `~/Library/Application Support/Claude/claude_desktop_config.json`
**Linux:** `~/.config/Claude/claude_desktop_config.json`

Agregar esta configuración:

```json
{
    "mcpServers": {
        "github-nextjs-optimizer": {
            "command": "docker",
            "args": [
                "run",
                "--rm",
                "-i",
                "-e",
                "GITHUB_TOKEN=tu_token_github",
                "github-nextjs-optimizer-mcp:latest"
            ]
        }
    }
}
```

---

### Opción B: � Instalación Manual (Sin Docker)

#### 1️⃣ Clonar el repositorio

```bash
git clone https://github.com/GianBaeza/Next.js-Optimizer-MCP-Server.git
cd Next.js-Optimizer-MCP-Server
```

#### 2️⃣ Instalar dependencias

```bash
npm install
```

#### 3️⃣ Compilar TypeScript a JavaScript

=======
# 🚀 Next.js Optimizer MCP Server

Un servidor MCP (Model Context Protocol) para analizar y optimizar proyectos de Next.js y React directamente desde GitHub.

## 📋 Descripción

Este servidor MCP permite a Claude analizar repositorios de Next.js/React en GitHub, identificar problemas de rendimiento, detectar anti-patrones y proporcionar recomendaciones específicas para mejorar tu código.

## ✨ Características

- 🔍 **Análisis completo de repositorios** Next.js/React
- 📁 **Análisis de archivos individuales** con recomendaciones detalladas
- 📊 **Detección de problemas de rendimiento**
- 🎯 **Identificación de anti-patrones**
- 🔐 **Soporte para repositorios privados** mediante GitHub Token
- 📝 **Listado de archivos React/Next.js** en el proyecto

## 🛠️ Instalación

### Prerrequisitos

- Node.js 16 o superior
- npm o yarn
- Cuenta de GitHub (y token para repos privados)

### Pasos de instalación

1. **Clona el repositorio**
```bash
git clone https://github.com/tu-usuario/nextjs-optimizer-mcp-server.git
cd nextjs-optimizer-mcp-server
```

2. **Instala las dependencias**
```bash
npm install
```

3. **Compila el proyecto**
>>>>>>> 9cf32575
```bash
npm run build
```

<<<<<<< HEAD
#### 4️⃣ Verificar que funciona

```bash
node build/index.js
# Deberías ver: "🚀 GitHub Next.js Optimizer MCP Server iniciado"
```

#### 5️⃣ Crear token de GitHub

Ve a: [https://github.com/settings/tokens](https://github.com/settings/tokens)

Crea un token con permisos:

-   ✅ `repo`
-   ✅ `public_repo`
-   ✅ `read:org` (opcional)

#### 6️⃣ Configurar Claude Desktop

Editar el archivo de configuración según tu sistema operativo.

---

## 🔑 Configurar el Token de GitHub

### 1. Crear un token personal

1. Ir a **GitHub** → **Settings** → **Developer settings** → **Personal access tokens** → **Tokens (classic)**
   🔗 [https://github.com/settings/tokens](https://github.com/settings/tokens)

2. Hacer clic en **"Generate new token (classic)"**

3. Configurar el token con:

    - **Nombre:** `MCP Next.js Optimizer`
    - **Expiración:** 90 días (recomendado)
    - **Scopes (permisos):**
        - ✅ `repo`
        - ✅ `public_repo`
        - ✅ `read:org` (opcional)

4. Copiar el token generado (`ghp_...` o `github_pat_...`)

---

## 🐳 Comandos Docker Útiles

### Gestión del contenedor

```bash
# Construir la imagen
docker build -t github-nextjs-optimizer-mcp .

# Ejecutar con docker-compose (recomendado)
docker-compose up -d

# Ver logs
docker-compose logs -f

# Detener el contenedor
docker-compose down

# Reconstruir y reiniciar
docker-compose up -d --build

# Ejecutar manualmente (sin docker-compose)
docker run -it --rm \
  -e GITHUB_TOKEN=tu_token_github \
  github-nextjs-optimizer-mcp:latest
```

### Limpieza

```bash
# Eliminar contenedor
docker-compose down

# Eliminar imagen
docker rmi github-nextjs-optimizer-mcp:latest

# Limpiar todo (contenedores, imágenes, volúmenes)
docker system prune -a --volumes
```
=======
## ⚙️ Configuración

### Configuración en Claude Desktop

1. **Localiza el archivo de configuración de Claude Desktop:**

   - **macOS:** `~/Library/Application Support/Claude/claude_desktop_config.json`
   - **Windows:** `%APPDATA%\Claude\claude_desktop_config.json`
   - **Linux:** `~/.config/Claude/claude_desktop_config.json`

2. **Edita el archivo y añade la configuración del servidor MCP:**

```json
{
  "mcpServers": {
    "github-nextjs-optimizer": {
      "command": "node",
      "args": [
        "/ruta/absoluta/a/nextjs-optimizer-mcp-server/build/index.js"
      ],
      "env": {
        "GITHUB_TOKEN": "tu_github_personal_access_token_aqui"
      }
    }
  }
}
```

3. **Reemplaza los valores:**
   - `/ruta/absoluta/a/nextjs-optimizer-mcp-server/build/index.js`: Ruta completa al archivo compilado
   - `tu_github_personal_access_token_aqui`: Tu token de GitHub (opcional si solo trabajas con repos públicos)

### Obtener un GitHub Personal Access Token

1. Ve a GitHub Settings → Developer settings → Personal access tokens → Tokens (classic)
2. Click en "Generate new token" → "Generate new token (classic)"
3. Dale un nombre descriptivo (ej: "Next.js Optimizer MCP")
4. Selecciona los siguientes scopes:
   - `repo` (acceso completo a repositorios privados)
   - `read:user` (leer información del perfil)
5. Click en "Generate token"
6. **¡Importante!** Copia el token inmediatamente (no podrás verlo de nuevo)

## 🚀 Uso

Una vez configurado, reinicia Claude Desktop. El servidor estará disponible automáticamente.

### Comandos disponibles

#### 1. Configurar GitHub Token (si no lo hiciste en el archivo de config)

```
Configura mi GitHub token: ghp_tu_token_aqui
```

#### 2. Listar archivos React/Next.js
>>>>>>> 9cf32575

```
Lista los archivos React en el repositorio owner/nombre-repo
```

#### 3. Analizar repositorio completo

```
Analiza el repositorio owner/nombre-repo
```

<<<<<<< HEAD
| Sistema        | Ruta                                                              |
| -------------- | ----------------------------------------------------------------- |
| 🪟 **Windows** | `%APPDATA%\Claude\claude_desktop_config.json`                     |
| 🍎 **macOS**   | `~/Library/Application Support/Claude/claude_desktop_config.json` |
| 🐧 **Linux**   | `~/.config/Claude/claude_desktop_config.json`                     |
=======
#### 4. Analizar archivo específico
>>>>>>> 9cf32575

```
Analiza el archivo src/components/Header.tsx del repositorio owner/nombre-repo
```

### Ejemplos prácticos

<<<<<<< HEAD
```json
{
    "mcpServers": {
        "github-nextjs-optimizer": {
            "command": "node",
            "args": ["RUTA_COMPLETA_AL_PROYECTO/build/index.js"],
            "env": {
                "GITHUB_TOKEN": "TU_TOKEN_DE_GITHUB_AQUÍ"
            }
        }
    }
}
=======
**Ejemplo 1: Análisis rápido**
```
Analiza el repositorio vercel/next.js rama canary
>>>>>>> 9cf32575
```

**Ejemplo 2: Análisis de componente**
```
Analiza el archivo app/page.tsx del repositorio mi-usuario/mi-proyecto
```

<<<<<<< HEAD
```json
{
    "mcpServers": {
        "github-nextjs-optimizer": {
            "command": "node",
            "args": [
                "C:\\Users\\TuUsuario\\Desktop\\Next.js-Optimizer-MCP-Server\\build\\index.js"
            ],
            "env": {
                "GITHUB_TOKEN": "ghp_xxxxxxxxxxxxxxxxxxxxxxxxxxxxxxxxxxxx"
            }
        }
    }
}
```

⚠️ **Importante:**

-   Usa doble barra `\\` en Windows
-   Reinicia Claude Desktop después de guardar
=======
**Ejemplo 3: Explorar estructura**
```
Lista todos los componentes React en el directorio src/components del repo mi-usuario/mi-app
```

## 📊 Qué detecta el analizador
>>>>>>> 9cf32575

- ✅ Componentes Client vs Server en Next.js 13+
- ✅ Uso inadecuado de `useEffect`
- ✅ Props drilling excesivo
- ✅ Componentes sin memoización donde es necesario
- ✅ Imports innecesarios
- ✅ Falta de lazy loading
- ✅ Problemas de hidratación
- ✅ Anti-patrones de rendimiento
- ✅ Oportunidades de optimización

## 🔧 Desarrollo

### Scripts disponibles

```bash
# Compilar el proyecto
npm run build

# Modo desarrollo con watch
npm run watch

# Limpiar archivos compilados
npm run clean
```

## 🐛 Solución de problemas

### El servidor no aparece en Claude

<<<<<<< HEAD
| Comando                 | Ejemplo                                             |
| ----------------------- | --------------------------------------------------- |
| `analizar_repositorio`  | _Analiza vercel/next.js_                            |
| `listar_archivos_react` | _Lista archivos React en miusuario/mi-proyecto_     |
| `analizar_archivo`      | _Analiza src/app/page.tsx en miusuario/mi-proyecto_ |
=======
1. Verifica que la ruta en `claude_desktop_config.json` sea absoluta y correcta
2. Asegúrate de haber ejecutado `npm run build`
3. Reinicia Claude Desktop completamente
4. Revisa los logs de Claude Desktop
>>>>>>> 9cf32575

### Errores de autenticación con GitHub

1. Verifica que tu token tenga los permisos correctos
2. Asegúrate de que el token no haya expirado
3. Para repos privados, el token debe tener scope `repo`

### No encuentra archivos en el repositorio

<<<<<<< HEAD
-   Verificá que `claude_desktop_config.json` esté en la ruta correcta
-   Comprobá que `build/index.js` exista
-   En Windows, usa barras dobles `\\`
-   Reiniciá Claude Desktop completamente
=======
1. Verifica que el nombre del repositorio y owner sean correctos
2. Asegúrate de que la rama existe (por defecto busca en `main`)
3. Confirma que tienes permisos para acceder al repositorio
>>>>>>> 9cf32575

## 📝 Licencia

<<<<<<< HEAD
-   Verificá que el token tenga permisos `repo`
-   Probá: `curl -H "Authorization: token TU_TOKEN" https://api.github.com/user`
=======
MIT
>>>>>>> 9cf32575

## 🤝 Contribuciones

Las contribuciones son bienvenidas. Por favor:

1. Fork el proyecto
2. Crea una rama para tu feature (`git checkout -b feature/AmazingFeature`)
3. Commit tus cambios (`git commit -m 'Add some AmazingFeature'`)
4. Push a la rama (`git push origin feature/AmazingFeature`)
5. Abre un Pull Request

## 📧 Contacto

Para preguntas o sugerencias, abre un issue en GitHub.

---

**Nota:** Este es un servidor MCP diseñado para trabajar con Claude Desktop. Asegúrate de tener la última versión de Claude Desktop instalada.

<|MERGE_RESOLUTION|>--- conflicted
+++ resolved
@@ -1,461 +1,339 @@
-<<<<<<< HEAD
-# 🚀 GitHub Next.js Optimizer MCP Server
-
-Servidor **MCP** que analiza repositorios de **GitHub** y proporciona recomendaciones de **optimización para proyectos Next.js y React**.
-
----
-
-## 📦 Instalación
-
-### Opción A: � Instalación con Docker (Recomendado)
-
-La forma más rápida y sencilla de empezar:
-
-#### 1️⃣ Clonar el repositorio
-
-```bash
-git clone https://github.com/GianBaeza/Next.js-Optimizer-MCP-Server.git
-cd Next.js-Optimizer-MCP-Server
-```
-
-#### 2️⃣ Crear token de GitHub
-
-Ve a: [https://github.com/settings/tokens](https://github.com/settings/tokens)
-
-Crea un token con permisos:
-
--   ✅ `repo`
--   ✅ `public_repo`
--   ✅ `read:org` (opcional)
-
-#### 3️⃣ Configurar variables de entorno
-
-```bash
-# Copiar archivo de ejemplo
-cp .env.example .env
-
-# Editar .env y agregar tu token
-# GITHUB_TOKEN=tu_token_github_aqui
-```
-
-#### 4️⃣ Construir y ejecutar con Docker
-
-```bash
-# Construir la imagen
-docker build -t github-nextjs-optimizer-mcp .
-
-# O usar docker-compose (recomendado)
-docker-compose up -d
-```
-
-#### 5️⃣ Verificar que funciona
-
-```bash
-docker logs mcp-nextjs-optimizer
-# Deberías ver: "🚀 GitHub Next.js Optimizer MCP Server iniciado"
-```
-
-#### 6️⃣ Configurar Claude Desktop con Docker
-
-Editar el archivo de configuración de Claude Desktop:
-
-**Windows:** `%APPDATA%\Claude\claude_desktop_config.json`
-**macOS:** `~/Library/Application Support/Claude/claude_desktop_config.json`
-**Linux:** `~/.config/Claude/claude_desktop_config.json`
-
-Agregar esta configuración:
-
-```json
-{
-    "mcpServers": {
-        "github-nextjs-optimizer": {
-            "command": "docker",
-            "args": [
-                "run",
-                "--rm",
-                "-i",
-                "-e",
-                "GITHUB_TOKEN=tu_token_github",
-                "github-nextjs-optimizer-mcp:latest"
-            ]
-        }
-    }
-}
-```
-
----
-
-### Opción B: � Instalación Manual (Sin Docker)
-
-#### 1️⃣ Clonar el repositorio
-
-```bash
-git clone https://github.com/GianBaeza/Next.js-Optimizer-MCP-Server.git
-cd Next.js-Optimizer-MCP-Server
-```
-
-#### 2️⃣ Instalar dependencias
-
-```bash
-npm install
-```
-
-#### 3️⃣ Compilar TypeScript a JavaScript
-
-=======
-# 🚀 Next.js Optimizer MCP Server
-
-Un servidor MCP (Model Context Protocol) para analizar y optimizar proyectos de Next.js y React directamente desde GitHub.
-
-## 📋 Descripción
-
-Este servidor MCP permite a Claude analizar repositorios de Next.js/React en GitHub, identificar problemas de rendimiento, detectar anti-patrones y proporcionar recomendaciones específicas para mejorar tu código.
-
-## ✨ Características
-
-- 🔍 **Análisis completo de repositorios** Next.js/React
-- 📁 **Análisis de archivos individuales** con recomendaciones detalladas
-- 📊 **Detección de problemas de rendimiento**
-- 🎯 **Identificación de anti-patrones**
-- 🔐 **Soporte para repositorios privados** mediante GitHub Token
-- 📝 **Listado de archivos React/Next.js** en el proyecto
-
-## 🛠️ Instalación
-
-### Prerrequisitos
-
-- Node.js 16 o superior
-- npm o yarn
-- Cuenta de GitHub (y token para repos privados)
-
-### Pasos de instalación
-
-1. **Clona el repositorio**
-```bash
-git clone https://github.com/tu-usuario/nextjs-optimizer-mcp-server.git
-cd nextjs-optimizer-mcp-server
-```
-
-2. **Instala las dependencias**
-```bash
-npm install
-```
-
-3. **Compila el proyecto**
->>>>>>> 9cf32575
-```bash
-npm run build
-```
-
-<<<<<<< HEAD
-#### 4️⃣ Verificar que funciona
-
-```bash
-node build/index.js
-# Deberías ver: "🚀 GitHub Next.js Optimizer MCP Server iniciado"
-```
-
-#### 5️⃣ Crear token de GitHub
-
-Ve a: [https://github.com/settings/tokens](https://github.com/settings/tokens)
-
-Crea un token con permisos:
-
--   ✅ `repo`
--   ✅ `public_repo`
--   ✅ `read:org` (opcional)
-
-#### 6️⃣ Configurar Claude Desktop
-
-Editar el archivo de configuración según tu sistema operativo.
-
----
-
-## 🔑 Configurar el Token de GitHub
-
-### 1. Crear un token personal
-
-1. Ir a **GitHub** → **Settings** → **Developer settings** → **Personal access tokens** → **Tokens (classic)**
-   🔗 [https://github.com/settings/tokens](https://github.com/settings/tokens)
-
-2. Hacer clic en **"Generate new token (classic)"**
-
-3. Configurar el token con:
-
-    - **Nombre:** `MCP Next.js Optimizer`
-    - **Expiración:** 90 días (recomendado)
-    - **Scopes (permisos):**
-        - ✅ `repo`
-        - ✅ `public_repo`
-        - ✅ `read:org` (opcional)
-
-4. Copiar el token generado (`ghp_...` o `github_pat_...`)
-
----
-
-## 🐳 Comandos Docker Útiles
-
-### Gestión del contenedor
-
-```bash
-# Construir la imagen
-docker build -t github-nextjs-optimizer-mcp .
-
-# Ejecutar con docker-compose (recomendado)
-docker-compose up -d
-
-# Ver logs
-docker-compose logs -f
-
-# Detener el contenedor
-docker-compose down
-
-# Reconstruir y reiniciar
-docker-compose up -d --build
-
-# Ejecutar manualmente (sin docker-compose)
-docker run -it --rm \
-  -e GITHUB_TOKEN=tu_token_github \
-  github-nextjs-optimizer-mcp:latest
-```
-
-### Limpieza
-
-```bash
-# Eliminar contenedor
-docker-compose down
-
-# Eliminar imagen
-docker rmi github-nextjs-optimizer-mcp:latest
-
-# Limpiar todo (contenedores, imágenes, volúmenes)
-docker system prune -a --volumes
-```
-=======
-## ⚙️ Configuración
-
-### Configuración en Claude Desktop
-
-1. **Localiza el archivo de configuración de Claude Desktop:**
-
-   - **macOS:** `~/Library/Application Support/Claude/claude_desktop_config.json`
-   - **Windows:** `%APPDATA%\Claude\claude_desktop_config.json`
-   - **Linux:** `~/.config/Claude/claude_desktop_config.json`
-
-2. **Edita el archivo y añade la configuración del servidor MCP:**
-
-```json
-{
-  "mcpServers": {
-    "github-nextjs-optimizer": {
-      "command": "node",
-      "args": [
-        "/ruta/absoluta/a/nextjs-optimizer-mcp-server/build/index.js"
-      ],
-      "env": {
-        "GITHUB_TOKEN": "tu_github_personal_access_token_aqui"
-      }
-    }
-  }
-}
-```
-
-3. **Reemplaza los valores:**
-   - `/ruta/absoluta/a/nextjs-optimizer-mcp-server/build/index.js`: Ruta completa al archivo compilado
-   - `tu_github_personal_access_token_aqui`: Tu token de GitHub (opcional si solo trabajas con repos públicos)
-
-### Obtener un GitHub Personal Access Token
-
-1. Ve a GitHub Settings → Developer settings → Personal access tokens → Tokens (classic)
-2. Click en "Generate new token" → "Generate new token (classic)"
-3. Dale un nombre descriptivo (ej: "Next.js Optimizer MCP")
-4. Selecciona los siguientes scopes:
-   - `repo` (acceso completo a repositorios privados)
-   - `read:user` (leer información del perfil)
-5. Click en "Generate token"
-6. **¡Importante!** Copia el token inmediatamente (no podrás verlo de nuevo)
-
-## 🚀 Uso
-
-Una vez configurado, reinicia Claude Desktop. El servidor estará disponible automáticamente.
-
-### Comandos disponibles
-
-#### 1. Configurar GitHub Token (si no lo hiciste en el archivo de config)
-
-```
-Configura mi GitHub token: ghp_tu_token_aqui
-```
-
-#### 2. Listar archivos React/Next.js
->>>>>>> 9cf32575
-
-```
-Lista los archivos React en el repositorio owner/nombre-repo
-```
-
-#### 3. Analizar repositorio completo
-
-```
-Analiza el repositorio owner/nombre-repo
-```
-
-<<<<<<< HEAD
-| Sistema        | Ruta                                                              |
-| -------------- | ----------------------------------------------------------------- |
-| 🪟 **Windows** | `%APPDATA%\Claude\claude_desktop_config.json`                     |
-| 🍎 **macOS**   | `~/Library/Application Support/Claude/claude_desktop_config.json` |
-| 🐧 **Linux**   | `~/.config/Claude/claude_desktop_config.json`                     |
-=======
-#### 4. Analizar archivo específico
->>>>>>> 9cf32575
-
-```
-Analiza el archivo src/components/Header.tsx del repositorio owner/nombre-repo
-```
-
-### Ejemplos prácticos
-
-<<<<<<< HEAD
-```json
-{
-    "mcpServers": {
-        "github-nextjs-optimizer": {
-            "command": "node",
-            "args": ["RUTA_COMPLETA_AL_PROYECTO/build/index.js"],
-            "env": {
-                "GITHUB_TOKEN": "TU_TOKEN_DE_GITHUB_AQUÍ"
-            }
-        }
-    }
-}
-=======
-**Ejemplo 1: Análisis rápido**
-```
-Analiza el repositorio vercel/next.js rama canary
->>>>>>> 9cf32575
-```
-
-**Ejemplo 2: Análisis de componente**
-```
-Analiza el archivo app/page.tsx del repositorio mi-usuario/mi-proyecto
-```
-
-<<<<<<< HEAD
-```json
-{
-    "mcpServers": {
-        "github-nextjs-optimizer": {
-            "command": "node",
-            "args": [
-                "C:\\Users\\TuUsuario\\Desktop\\Next.js-Optimizer-MCP-Server\\build\\index.js"
-            ],
-            "env": {
-                "GITHUB_TOKEN": "ghp_xxxxxxxxxxxxxxxxxxxxxxxxxxxxxxxxxxxx"
-            }
-        }
-    }
-}
-```
-
-⚠️ **Importante:**
-
--   Usa doble barra `\\` en Windows
--   Reinicia Claude Desktop después de guardar
-=======
-**Ejemplo 3: Explorar estructura**
-```
-Lista todos los componentes React en el directorio src/components del repo mi-usuario/mi-app
-```
-
-## 📊 Qué detecta el analizador
->>>>>>> 9cf32575
-
-- ✅ Componentes Client vs Server en Next.js 13+
-- ✅ Uso inadecuado de `useEffect`
-- ✅ Props drilling excesivo
-- ✅ Componentes sin memoización donde es necesario
-- ✅ Imports innecesarios
-- ✅ Falta de lazy loading
-- ✅ Problemas de hidratación
-- ✅ Anti-patrones de rendimiento
-- ✅ Oportunidades de optimización
-
-## 🔧 Desarrollo
-
-### Scripts disponibles
-
-```bash
-# Compilar el proyecto
-npm run build
-
-# Modo desarrollo con watch
-npm run watch
-
-# Limpiar archivos compilados
-npm run clean
-```
-
-## 🐛 Solución de problemas
-
-### El servidor no aparece en Claude
-
-<<<<<<< HEAD
-| Comando                 | Ejemplo                                             |
-| ----------------------- | --------------------------------------------------- |
-| `analizar_repositorio`  | _Analiza vercel/next.js_                            |
-| `listar_archivos_react` | _Lista archivos React en miusuario/mi-proyecto_     |
-| `analizar_archivo`      | _Analiza src/app/page.tsx en miusuario/mi-proyecto_ |
-=======
-1. Verifica que la ruta en `claude_desktop_config.json` sea absoluta y correcta
-2. Asegúrate de haber ejecutado `npm run build`
-3. Reinicia Claude Desktop completamente
-4. Revisa los logs de Claude Desktop
->>>>>>> 9cf32575
-
-### Errores de autenticación con GitHub
-
-1. Verifica que tu token tenga los permisos correctos
-2. Asegúrate de que el token no haya expirado
-3. Para repos privados, el token debe tener scope `repo`
-
-### No encuentra archivos en el repositorio
-
-<<<<<<< HEAD
--   Verificá que `claude_desktop_config.json` esté en la ruta correcta
--   Comprobá que `build/index.js` exista
--   En Windows, usa barras dobles `\\`
--   Reiniciá Claude Desktop completamente
-=======
-1. Verifica que el nombre del repositorio y owner sean correctos
-2. Asegúrate de que la rama existe (por defecto busca en `main`)
-3. Confirma que tienes permisos para acceder al repositorio
->>>>>>> 9cf32575
-
-## 📝 Licencia
-
-<<<<<<< HEAD
--   Verificá que el token tenga permisos `repo`
--   Probá: `curl -H "Authorization: token TU_TOKEN" https://api.github.com/user`
-=======
-MIT
->>>>>>> 9cf32575
-
-## 🤝 Contribuciones
-
-Las contribuciones son bienvenidas. Por favor:
-
-1. Fork el proyecto
-2. Crea una rama para tu feature (`git checkout -b feature/AmazingFeature`)
-3. Commit tus cambios (`git commit -m 'Add some AmazingFeature'`)
-4. Push a la rama (`git push origin feature/AmazingFeature`)
-5. Abre un Pull Request
-
-## 📧 Contacto
-
-Para preguntas o sugerencias, abre un issue en GitHub.
-
----
-
-**Nota:** Este es un servidor MCP diseñado para trabajar con Claude Desktop. Asegúrate de tener la última versión de Claude Desktop instalada.
-
+# 🚀 GitHub Next.js Optimizer MCP Server
+
+Servidor **MCP** que analiza repositorios de **GitHub** y proporciona recomendaciones de **optimización para proyectos Next.js y React**.
+
+---
+
+## 📦 Instalación
+
+### Opción A: � Instalación con Docker (Recomendado)
+
+La forma más rápida y sencilla de empezar:
+
+#### 1️⃣ Clonar el repositorio
+
+```bash
+git clone https://github.com/GianBaeza/Next.js-Optimizer-MCP-Server.git
+cd Next.js-Optimizer-MCP-Server
+```
+
+#### 2️⃣ Crear token de GitHub
+
+Ve a: [https://github.com/settings/tokens](https://github.com/settings/tokens)
+
+Crea un token con permisos:
+
+-   ✅ `repo`
+-   ✅ `public_repo`
+-   ✅ `read:org` (opcional)
+
+#### 3️⃣ Configurar variables de entorno
+
+```bash
+# Copiar archivo de ejemplo
+cp .env.example .env
+
+# Editar .env y agregar tu token
+# GITHUB_TOKEN=tu_token_github_aqui
+```
+
+#### 4️⃣ Construir y ejecutar con Docker
+
+```bash
+# Construir la imagen
+docker build -t github-nextjs-optimizer-mcp .
+
+# O usar docker-compose (recomendado)
+docker-compose up -d
+```
+
+#### 5️⃣ Verificar que funciona
+
+```bash
+docker logs mcp-nextjs-optimizer
+# Deberías ver: "🚀 GitHub Next.js Optimizer MCP Server iniciado"
+```
+
+#### 6️⃣ Configurar Claude Desktop con Docker
+
+Editar el archivo de configuración de Claude Desktop:
+
+**Windows:** `%APPDATA%\Claude\claude_desktop_config.json`
+**macOS:** `~/Library/Application Support/Claude/claude_desktop_config.json`
+**Linux:** `~/.config/Claude/claude_desktop_config.json`
+
+Agregar esta configuración:
+
+```json
+{
+    "mcpServers": {
+        "github-nextjs-optimizer": {
+            "command": "docker",
+            "args": [
+                "run",
+                "--rm",
+                "-i",
+                "-e",
+                "GITHUB_TOKEN=tu_token_github",
+                "github-nextjs-optimizer-mcp:latest"
+            ]
+        }
+    }
+}
+```
+
+---
+
+### Opción B: � Instalación Manual (Sin Docker)
+
+#### 1️⃣ Clonar el repositorio
+
+```bash
+git clone https://github.com/GianBaeza/Next.js-Optimizer-MCP-Server.git
+cd Next.js-Optimizer-MCP-Server
+```
+
+#### 2️⃣ Instalar dependencias
+
+```bash
+npm install
+```
+
+#### 3️⃣ Compilar TypeScript a JavaScript
+
+```bash
+npm run build
+```
+
+#### 4️⃣ Verificar que funciona
+
+```bash
+node build/index.js
+# Deberías ver: "🚀 GitHub Next.js Optimizer MCP Server iniciado"
+```
+
+#### 5️⃣ Crear token de GitHub
+
+Ve a: [https://github.com/settings/tokens](https://github.com/settings/tokens)
+
+Crea un token con permisos:
+
+-   ✅ `repo`
+-   ✅ `public_repo`
+-   ✅ `read:org` (opcional)
+
+#### 6️⃣ Configurar Claude Desktop
+
+Editar el archivo de configuración según tu sistema operativo.
+
+---
+
+## 🔑 Configurar el Token de GitHub
+
+### 1. Crear un token personal
+
+1. Ir a **GitHub** → **Settings** → **Developer settings** → **Personal access tokens** → **Tokens (classic)**
+   🔗 [https://github.com/settings/tokens](https://github.com/settings/tokens)
+
+2. Hacer clic en **"Generate new token (classic)"**
+
+3. Configurar el token con:
+
+    - **Nombre:** `MCP Next.js Optimizer`
+    - **Expiración:** 90 días (recomendado)
+    - **Scopes (permisos):**
+        - ✅ `repo`
+        - ✅ `public_repo`
+        - ✅ `read:org` (opcional)
+
+4. Copiar el token generado (`ghp_...` o `github_pat_...`)
+
+---
+
+## 🐳 Comandos Docker Útiles
+
+### Gestión del contenedor
+
+```bash
+# Construir la imagen
+docker build -t github-nextjs-optimizer-mcp .
+
+# Ejecutar con docker-compose (recomendado)
+docker-compose up -d
+
+# Ver logs
+docker-compose logs -f
+
+# Detener el contenedor
+docker-compose down
+
+# Reconstruir y reiniciar
+docker-compose up -d --build
+
+# Ejecutar manualmente (sin docker-compose)
+docker run -it --rm \
+  -e GITHUB_TOKEN=tu_token_github \
+  github-nextjs-optimizer-mcp:latest
+```
+
+### Limpieza
+
+```bash
+# Eliminar contenedor
+docker-compose down
+
+# Eliminar imagen
+docker rmi github-nextjs-optimizer-mcp:latest
+
+# Limpiar todo (contenedores, imágenes, volúmenes)
+docker system prune -a --volumes
+```
+
+---
+
+## ⚙️ Configuración en Claude Desktop
+
+### 📍 Rutas por sistema operativo
+
+| Sistema        | Ruta                                                              |
+| -------------- | ----------------------------------------------------------------- |
+| 🪟 **Windows** | `%APPDATA%\Claude\claude_desktop_config.json`                     |
+| 🍎 **macOS**   | `~/Library/Application Support/Claude/claude_desktop_config.json` |
+| 🐧 **Linux**   | `~/.config/Claude/claude_desktop_config.json`                     |
+
+### 🧾 Contenido del archivo
+
+Agrega esta sección dentro del campo `"mcpServers"`:
+
+```json
+{
+    "mcpServers": {
+        "github-nextjs-optimizer": {
+            "command": "node",
+            "args": ["RUTA_COMPLETA_AL_PROYECTO/build/index.js"],
+            "env": {
+                "GITHUB_TOKEN": "TU_TOKEN_DE_GITHUB_AQUÍ"
+            }
+        }
+    }
+}
+```
+
+### Ejemplo (Windows)
+
+```json
+{
+    "mcpServers": {
+        "github-nextjs-optimizer": {
+            "command": "node",
+            "args": [
+                "C:\\Users\\TuUsuario\\Desktop\\Next.js-Optimizer-MCP-Server\\build\\index.js"
+            ],
+            "env": {
+                "GITHUB_TOKEN": "ghp_xxxxxxxxxxxxxxxxxxxxxxxxxxxxxxxxxxxx"
+            }
+        }
+    }
+}
+```
+
+⚠️ **Importante:**
+
+-   Usa doble barra `\\` en Windows
+-   Reinicia Claude Desktop después de guardar
+
+---
+
+## 🧠 Verificar Instalación
+
+```bash
+node build/index.js
+```
+
+Luego, en **Claude Desktop**, escribí:
+
+```
+¿Qué herramientas MCP tengo disponibles?
+```
+
+---
+
+## 🧰 Uso del MCP
+
+| Comando                 | Ejemplo                                             |
+| ----------------------- | --------------------------------------------------- |
+| `analizar_repositorio`  | _Analiza vercel/next.js_                            |
+| `listar_archivos_react` | _Lista archivos React en miusuario/mi-proyecto_     |
+| `analizar_archivo`      | _Analiza src/app/page.tsx en miusuario/mi-proyecto_ |
+
+---
+
+## 🧩 Solución de Problemas
+
+### ❌ "No tengo herramientas MCP disponibles"
+
+-   Verificá que `claude_desktop_config.json` esté en la ruta correcta
+-   Comprobá que `build/index.js` exista
+-   En Windows, usa barras dobles `\\`
+-   Reiniciá Claude Desktop completamente
+
+### ❌ "Repository not found"
+
+-   Verificá que el token tenga permisos `repo`
+-   Probá: `curl -H "Authorization: token TU_TOKEN" https://api.github.com/user`
+
+### ❌ "El servidor no inicia"
+
+```bash
+# Compilar el proyecto
+npm run build
+
+# Modo desarrollo con watch
+npm run watch
+
+# Limpiar archivos compilados
+npm run clean
+```
+
+## 🐛 Solución de problemas
+
+### El servidor no aparece en Claude
+
+1. Verifica que la ruta en `claude_desktop_config.json` sea absoluta y correcta
+2. Asegúrate de haber ejecutado `npm run build`
+3. Reinicia Claude Desktop completamente
+4. Revisa los logs de Claude Desktop
+
+### Errores de autenticación con GitHub
+
+1. Verifica que tu token tenga los permisos correctos
+2. Asegúrate de que el token no haya expirado
+3. Para repos privados, el token debe tener scope `repo`
+
+### No encuentra archivos en el repositorio
+
+1. Verifica que el nombre del repositorio y owner sean correctos
+2. Asegúrate de que la rama existe (por defecto busca en `main`)
+3. Confirma que tienes permisos para acceder al repositorio
+
+## 📝 Licencia
+
+MIT
+
+## 🤝 Contribuciones
+
+Las contribuciones son bienvenidas. Por favor:
+
+1. Fork el proyecto
+2. Crea una rama para tu feature (`git checkout -b feature/AmazingFeature`)
+3. Commit tus cambios (`git commit -m 'Add some AmazingFeature'`)
+4. Push a la rama (`git push origin feature/AmazingFeature`)
+5. Abre un Pull Request
+
+## 📧 Contacto
+
+Para preguntas o sugerencias, abre un issue en GitHub.
+
+---
+
+**Nota:** Este es un servidor MCP diseñado para trabajar con Claude Desktop. Asegúrate de tener la última versión de Claude Desktop instalada.